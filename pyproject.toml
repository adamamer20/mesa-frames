--- conflicted
+++ resolved
@@ -22,12 +22,8 @@
   "geopandas"
 ]
 polars = [
-<<<<<<< HEAD
   "polars>=1.0.0", #polars._typing (see mesa_frames.types) added in 1.0.0
   "geopolars"
-=======
-  "polars>=1.0.0", #polars._typing (see mesa_frames.types_) added in 1.0.0
->>>>>>> 783a7174
 ]
 
 dev = [
